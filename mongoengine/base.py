from queryset import QuerySet, QuerySetManager
from queryset import DoesNotExist, MultipleObjectsReturned
from queryset import DO_NOTHING

import sys
import pymongo
import pymongo.objectid


class NotRegistered(Exception):
    pass


class ValidationError(Exception):
    pass


_document_registry = {}

def get_document(name):
    if name not in _document_registry:
        raise NotRegistered("""
            `%s` has not been registered in the document registry.
            Importing the document class automatically registers it, has it
            been imported?
        """.strip() % name)
    return _document_registry[name]


class BaseField(object):
    """A base class for fields in a MongoDB document. Instances of this class
    may be added to subclasses of `Document` to define a document's schema.
    """

    # Fields may have _types inserted into indexes by default
    _index_with_types = True
    _geo_index = False

    # These track each time a Field instance is created. Used to retain order.
    # The auto_creation_counter is used for fields that MongoEngine implicitly
    # creates, creation_counter is used for all user-specified fields.
    creation_counter = 0
    auto_creation_counter = -1

<<<<<<< HEAD
    def __init__(self, db_field=None, name=None, required=False, default=None, 
=======
    def __init__(self, db_field=None, name=None, required=False, default=None,
>>>>>>> 38611035
                 unique=False, unique_with=None, primary_key=False,
                 validation=None, choices=None):
        self.db_field = (db_field or name) if not primary_key else '_id'
        if name:
            import warnings
            msg = "Fields' 'name' attribute deprecated in favour of 'db_field'"
            warnings.warn(msg, DeprecationWarning)
        self.name = None
        self.required = required or primary_key
        self.default = default
        self.unique = bool(unique or unique_with)
        self.unique_with = unique_with
        self.primary_key = primary_key
        self.validation = validation
        self.choices = choices
        # Adjust the appropriate creation counter, and save our local copy.
        if self.db_field == '_id':
            self.creation_counter = BaseField.auto_creation_counter
            BaseField.auto_creation_counter -= 1
        else:
            self.creation_counter = BaseField.creation_counter
            BaseField.creation_counter += 1

    def __get__(self, instance, owner):
        """Descriptor for retrieving a value from a field in a document. Do
        any necessary conversion between Python and MongoDB types.
        """
        if instance is None:
            # Document class being used rather than a document object
            return self

        # Get value from document instance if available, if not use default
        value = instance._data.get(self.name)
        if value is None:
            value = self.default
            # Allow callable default values
            if callable(value):
                value = value()
        return value

    def __set__(self, instance, value):
        """Descriptor for assigning a value to a field in a document.
        """
        instance._data[self.name] = value

    def to_python(self, value):
        """Convert a MongoDB-compatible type to a Python type.
        """
        return value

    def to_mongo(self, value):
        """Convert a Python type to a MongoDB-compatible type.
        """
        return self.to_python(value)

    def prepare_query_value(self, op, value):
        """Prepare a value that is being used in a query for PyMongo.
        """
        return value

    def validate(self, value):
        """Perform validation on a value.
        """
        pass

    def _validate(self, value):
        # check choices
        if self.choices is not None:
            option_keys = [option_key for option_key, option_value in self.choices]
            if value not in option_keys:
                raise ValidationError("Value must be one of %s." % unicode(option_keys))

        # check validation argument
        if self.validation is not None:
            if callable(self.validation):
                if not self.validation(value):
                    raise ValidationError('Value does not match custom' \
                                          'validation method.')
            else:
                raise ValueError('validation argument must be a callable.')

        self.validate(value)

class ObjectIdField(BaseField):
    """An field wrapper around MongoDB's ObjectIds.
    """

    def to_python(self, value):
        return value
        # return unicode(value)

    def to_mongo(self, value):
        if not isinstance(value, pymongo.objectid.ObjectId):
            try:
                return pymongo.objectid.ObjectId(unicode(value))
            except Exception, e:
                #e.message attribute has been deprecated since Python 2.6
                raise ValidationError(unicode(e))
        return value

    def prepare_query_value(self, op, value):
        return self.to_mongo(value)

    def validate(self, value):
        try:
            pymongo.objectid.ObjectId(unicode(value))
        except:
            raise ValidationError('Invalid Object ID')


class DocumentMetaclass(type):
    """Metaclass for all documents.
    """

    def __new__(cls, name, bases, attrs):
        metaclass = attrs.get('__metaclass__')
        super_new = super(DocumentMetaclass, cls).__new__
        if metaclass and issubclass(metaclass, DocumentMetaclass):
            return super_new(cls, name, bases, attrs)

        doc_fields = {}
        class_name = [name]
        superclasses = {}
        simple_class = True
        for base in bases:
            # Include all fields present in superclasses
            if hasattr(base, '_fields'):
                doc_fields.update(base._fields)
                class_name.append(base._class_name)
                # Get superclasses from superclass
                superclasses[base._class_name] = base
                superclasses.update(base._superclasses)

            if hasattr(base, '_meta'):
                # Ensure that the Document class may be subclassed -
                # inheritance may be disabled to remove dependency on
                # additional fields _cls and _types
                if base._meta.get('allow_inheritance', True) == False:
                    raise ValueError('Document %s may not be subclassed' %
                                     base.__name__)
                else:
                    simple_class = False

        meta = attrs.get('_meta', attrs.get('meta', {}))

        if 'allow_inheritance' not in meta:
            meta['allow_inheritance'] = True

        # Only simple classes - direct subclasses of Document - may set
        # allow_inheritance to False
        if not simple_class and not meta['allow_inheritance']:
            raise ValueError('Only direct subclasses of Document may set '
                             '"allow_inheritance" to False')
        attrs['_meta'] = meta

        attrs['_class_name'] = '.'.join(reversed(class_name))
        attrs['_superclasses'] = superclasses

        # Add the document's fields to the _fields attribute
        for attr_name, attr_value in attrs.items():
            if hasattr(attr_value, "__class__") and \
               issubclass(attr_value.__class__, BaseField):
                attr_value.name = attr_name
                if not attr_value.db_field:
                    attr_value.db_field = attr_name
                doc_fields[attr_name] = attr_value
        attrs['_fields'] = doc_fields

        new_class = super_new(cls, name, bases, attrs)
        for field in new_class._fields.values():
            field.owner_document = new_class
            delete_rule = getattr(field, 'reverse_delete_rule', DO_NOTHING)
            if delete_rule != DO_NOTHING:
                field.document_type.register_delete_rule(new_class, field.name,
                        delete_rule)

        module = attrs.get('__module__')

        base_excs = tuple(base.DoesNotExist for base in bases
                          if hasattr(base, 'DoesNotExist')) or (DoesNotExist,)
        exc = subclass_exception('DoesNotExist', base_excs, module)
        new_class.add_to_class('DoesNotExist', exc)

        base_excs = tuple(base.MultipleObjectsReturned for base in bases
                          if hasattr(base, 'MultipleObjectsReturned'))
        base_excs = base_excs or (MultipleObjectsReturned,)
        exc = subclass_exception('MultipleObjectsReturned', base_excs, module)
        new_class.add_to_class('MultipleObjectsReturned', exc)

        global _document_registry
        _document_registry[name] = new_class

        return new_class

    def add_to_class(self, name, value):
        setattr(self, name, value)


class TopLevelDocumentMetaclass(DocumentMetaclass):
    """Metaclass for top-level documents (i.e. documents that have their own
    collection in the database.
    """

    def __new__(cls, name, bases, attrs):
        super_new = super(TopLevelDocumentMetaclass, cls).__new__
        # Classes defined in this package are abstract and should not have
        # their own metadata with DB collection, etc.
        # __metaclass__ is only set on the class with the __metaclass__
        # attribute (i.e. it is not set on subclasses). This differentiates
        # 'real' documents from the 'Document' class
        #
        # Also assume a class is abstract if it has abstract set to True in
        # its meta dictionary. This allows custom Document superclasses.
        if (attrs.get('__metaclass__') == TopLevelDocumentMetaclass or
            ('meta' in attrs and attrs['meta'].get('abstract', False))):
            # Make sure no base class was non-abstract
            non_abstract_bases = [b for b in bases
                if hasattr(b,'_meta') and not b._meta.get('abstract', False)]
            if non_abstract_bases:
                raise ValueError("Abstract document cannot have non-abstract base")
            return super_new(cls, name, bases, attrs)

        collection = name.lower()

        id_field = None
        base_indexes = []
        base_meta = {}

        # Subclassed documents inherit collection from superclass
        for base in bases:
            if hasattr(base, '_meta') and 'collection' in base._meta:
                collection = base._meta['collection']

                # Propagate index options.
                for key in ('index_background', 'index_drop_dups', 'index_opts'):
                    if key in base._meta:
                        base_meta[key] = base._meta[key]

                id_field = id_field or base._meta.get('id_field')
                base_indexes += base._meta.get('indexes', [])

        meta = {
            'abstract': False,
            'collection': collection,
            'max_documents': None,
            'max_size': None,
            'ordering': [], # default ordering applied at runtime
            'indexes': [], # indexes to be ensured at runtime
            'id_field': id_field,
            'index_background': False,
            'index_drop_dups': False,
            'index_opts': {},
            'queryset_class': QuerySet,
            'delete_rules': {},
        }
        meta.update(base_meta)

        # Apply document-defined meta options
        meta.update(attrs.get('meta', {}))
        attrs['_meta'] = meta

        # Set up collection manager, needs the class to have fields so use
        # DocumentMetaclass before instantiating CollectionManager object
        new_class = super_new(cls, name, bases, attrs)

        # Provide a default queryset unless one has been manually provided
        manager = attrs.get('objects', QuerySetManager())
        if hasattr(manager, 'queryset_class'):
            meta['queryset_class'] = manager.queryset_class
        new_class.objects = manager

        user_indexes = [QuerySet._build_index_spec(new_class, spec)
                        for spec in meta['indexes']] + base_indexes
        new_class._meta['indexes'] = user_indexes

        unique_indexes = cls._unique_with_indexes(new_class)
        new_class._meta['unique_indexes'] = unique_indexes

        for field_name, field in new_class._fields.items():
            # Check for custom primary key
            if field.primary_key:
                current_pk = new_class._meta['id_field']
                if current_pk and current_pk != field_name:
                    raise ValueError('Cannot override primary key field')

                if not current_pk:
                    new_class._meta['id_field'] = field_name
                    # Make 'Document.id' an alias to the real primary key field
                    new_class.id = field

        if not new_class._meta['id_field']:
            new_class._meta['id_field'] = 'id'
            new_class._fields['id'] = ObjectIdField(db_field='_id')
            new_class.id = new_class._fields['id']

        return new_class

    @classmethod
    def _unique_with_indexes(cls, new_class, namespace=""):
        unique_indexes = []
        for field_name, field in new_class._fields.items():
            # Generate a list of indexes needed by uniqueness constraints
            if field.unique:
                field.required = True
                unique_fields = [field.db_field]

                # Add any unique_with fields to the back of the index spec
                if field.unique_with:
                    if isinstance(field.unique_with, basestring):
                        field.unique_with = [field.unique_with]

                    # Convert unique_with field names to real field names
                    unique_with = []
                    for other_name in field.unique_with:
                        parts = other_name.split('.')
                        # Lookup real name
                        parts = QuerySet._lookup_field(new_class, parts)
                        name_parts = [part.db_field for part in parts]
                        unique_with.append('.'.join(name_parts))
                        # Unique field should be required
                        parts[-1].required = True
                    unique_fields += unique_with

                # Add the new index to the list
                index = [("%s%s" % (namespace, f), pymongo.ASCENDING) for f in unique_fields]
                unique_indexes.append(index)

            # Grab any embedded document field unique indexes
            if field.__class__.__name__ == "EmbeddedDocumentField":
                field_namespace = "%s." % field_name
                unique_indexes += cls._unique_with_indexes(field.document_type,
                                    field_namespace)

        return unique_indexes


class BaseDocument(object):

    def __init__(self, **values):
        self._data = {}
        # Assign default values to instance
        for attr_name in self._fields.keys():
            # Use default value if present
            value = getattr(self, attr_name, None)
            setattr(self, attr_name, value)
        # Assign initial values to instance
        for attr_name in values.keys():
            try:
                setattr(self, attr_name, values.pop(attr_name))
            except AttributeError:
                pass

    def validate(self):
        """Ensure that all fields' values are valid and that required fields
        are present.
        """
        # Get a list of tuples of field names and their current values
        fields = [(field, getattr(self, name))
                  for name, field in self._fields.items()]

        # Ensure that each field is matched to a valid value
        for field, value in fields:
            if value is not None:
                try:
                    field._validate(value)
                except (ValueError, AttributeError, AssertionError), e:
                    raise ValidationError('Invalid value for field of type "%s": %s'
                                          % (field.__class__.__name__, value))
            elif field.required:
                raise ValidationError('Field "%s" is required' % field.name)

    @classmethod
    def _get_subclasses(cls):
        """Return a dictionary of all subclasses (found recursively).
        """
        try:
            subclasses = cls.__subclasses__()
        except:
            subclasses = cls.__subclasses__(cls)

        all_subclasses = {}
        for subclass in subclasses:
            all_subclasses[subclass._class_name] = subclass
            all_subclasses.update(subclass._get_subclasses())
        return all_subclasses

    @apply
    def pk():
        """Primary key alias
        """
        def fget(self):
            return getattr(self, self._meta['id_field'])
        def fset(self, value):
            return setattr(self, self._meta['id_field'], value)
        return property(fget, fset)

    def __iter__(self):
        return iter(self._fields)

    def __getitem__(self, name):
        """Dictionary-style field access, return a field's value if present.
        """
        try:
            if name in self._fields:
                return getattr(self, name)
        except AttributeError:
            pass
        raise KeyError(name)

    def __setitem__(self, name, value):
        """Dictionary-style field access, set a field's value.
        """
        # Ensure that the field exists before settings its value
        if name not in self._fields:
            raise KeyError(name)
        return setattr(self, name, value)

    def __contains__(self, name):
        try:
            val = getattr(self, name)
            return val is not None
        except AttributeError:
            return False

    def __len__(self):
        return len(self._data)

    def __repr__(self):
        try:
            u = unicode(self)
        except (UnicodeEncodeError, UnicodeDecodeError):
            u = '[Bad Unicode data]'
        return u'<%s: %s>' % (self.__class__.__name__, u)

    def __str__(self):
        if hasattr(self, '__unicode__'):
            return unicode(self).encode('utf-8')
        return '%s object' % self.__class__.__name__

    def to_mongo(self):
        """Return data dictionary ready for use with MongoDB.
        """
        data = {}
        for field_name, field in self._fields.items():
            value = getattr(self, field_name, None)
            if value is not None:
                data[field.db_field] = field.to_mongo(value)
        # Only add _cls and _types if allow_inheritance is not False
        if not (hasattr(self, '_meta') and
                self._meta.get('allow_inheritance', True) == False):
            data['_cls'] = self._class_name
            data['_types'] = self._superclasses.keys() + [self._class_name]
        if data.has_key('_id') and data['_id'] is None:
            del data['_id']
        return data

    @classmethod
    def _from_son(cls, son):
        """Create an instance of a Document (subclass) from a PyMongo SON.
        """
        # get the class name from the document, falling back to the given
        # class if unavailable
        class_name = son.get(u'_cls', cls._class_name)

        data = dict((str(key), value) for key, value in son.items())

        if '_types' in data:
            del data['_types']

        if '_cls' in data:
            del data['_cls']

        # Return correct subclass for document type
        if class_name != cls._class_name:
            subclasses = cls._get_subclasses()
            if class_name not in subclasses:
                # Type of document is probably more generic than the class
                # that has been queried to return this SON
                return None
            cls = subclasses[class_name]

        present_fields = data.keys()

        for field_name, field in cls._fields.items():
            if field.db_field in data:
                value = data[field.db_field]
                data[field_name] = (value if value is None
                                    else field.to_python(value))

        obj = cls(**data)
        obj._present_fields = present_fields
        return obj

    def __eq__(self, other):
        if isinstance(other, self.__class__) and hasattr(other, 'id'):
            if self.id == other.id:
                return True
        return False

    def __ne__(self, other):
        return not self.__eq__(other)

    def __hash__(self):
        """ For list, dic key  """
        if self.pk is None:
            # For new object
            return super(BaseDocument,self).__hash__()
        else:
            return hash(self.pk)

if sys.version_info < (2, 5):
    # Prior to Python 2.5, Exception was an old-style class
    import types
    def subclass_exception(name, parents, unused):
        import types
        return types.ClassType(name, parents, {})
else:
    def subclass_exception(name, parents, module):
        return type(name, parents, {'__module__': module})<|MERGE_RESOLUTION|>--- conflicted
+++ resolved
@@ -42,11 +42,7 @@
     creation_counter = 0
     auto_creation_counter = -1
 
-<<<<<<< HEAD
-    def __init__(self, db_field=None, name=None, required=False, default=None, 
-=======
     def __init__(self, db_field=None, name=None, required=False, default=None,
->>>>>>> 38611035
                  unique=False, unique_with=None, primary_key=False,
                  validation=None, choices=None):
         self.db_field = (db_field or name) if not primary_key else '_id'
